--- conflicted
+++ resolved
@@ -891,24 +891,15 @@
 - `flexible_wavesol::Bool`: Whether or not to allow small variations in tied velocity offsets, to account for a poor
     wavelength solution in the data
 - `tie_voigt_mixing::Bool`: Whether or not to tie the mixing parameters of all Voigt profiles together
-<<<<<<< HEAD
 - `ext_curve::Vector{<:AbstractFloat}`: The extinction curve fit with fit_spectrum
-=======
-- `ext_curve::Vector{<:AbstractFloat}`: The extinction curve
->>>>>>> 16cdec4c
 - `return_components::Bool=false`: Whether or not to return the individual components of the fit as a dictionary, in 
     addition to the overall fit
 """
 function fit_line_residuals(λ::Vector{T}, params::Vector{T}, n_lines::Integer, n_voff_tied::Integer, 
     voff_tied_key::Vector{String}, line_tied::Vector{Union{String,Nothing}}, line_profiles::Vector{Symbol}, 
     n_acomp_voff_tied::Integer, acomp_voff_tied_key::Vector{String}, line_acomp_tied::Vector{Union{String,Nothing}},
-<<<<<<< HEAD
     line_acomp_profiles::Vector{Union{Symbol,Nothing}}, line_restwave::Vector{T}, 
     flexible_wavesol::Bool, tie_voigt_mixing::Bool, ext_curve::Vector{T}, return_components::Bool) where {T<:Real}
-=======
-    line_acomp_profiles::Vector{Union{Symbol,Nothing}}, line_restwave::Vector{<:AbstractFloat}, 
-    flexible_wavesol::Bool, tie_voigt_mixing::Bool, ext_curve::Vector{<:AbstractFloat}, return_components::Bool)
->>>>>>> 16cdec4c
 
     # Prepare outputs
     comps = Dict{String, Vector{Float64}}()
@@ -1109,13 +1100,8 @@
 function fit_line_residuals(λ::Vector{T}, params::Vector{T}, n_lines::Integer, n_voff_tied::Integer, 
     voff_tied_key::Vector{String}, line_tied::Vector{Union{String,Nothing}}, line_profiles::Vector{Symbol}, 
     n_acomp_voff_tied::Integer, acomp_voff_tied_key::Vector{String}, line_acomp_tied::Vector{Union{String,Nothing}},
-<<<<<<< HEAD
     line_acomp_profiles::Vector{Union{Symbol,Nothing}}, line_restwave::Vector{T}, 
     flexible_wavesol::Bool, tie_voigt_mixing::Bool, ext_curve::Vector{T}) where {T<:Real}
-=======
-    line_acomp_profiles::Vector{Union{Symbol,Nothing}}, line_restwave::Vector{<:AbstractFloat}, 
-    flexible_wavesol::Bool, tie_voigt_mixing::Bool, ext_curve::Vector{<:AbstractFloat})
->>>>>>> 16cdec4c
 
     # Prepare outputs
     contin = zeros(Float64, length(λ))
@@ -1295,11 +1281,6 @@
 
     # Apply extinction
     contin .*= ext_curve
-<<<<<<< HEAD
-
-=======
-    
->>>>>>> 16cdec4c
     contin
 
 end
