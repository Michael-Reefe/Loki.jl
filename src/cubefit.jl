--- conflicted
+++ resolved
@@ -54,12 +54,9 @@
 using InteractiveUtils
 using TimerOutputs
 using LaTeXStrings
-<<<<<<< HEAD
 using Colors
 using Makie, MakieTeX
 using CairoMakie
-=======
->>>>>>> 2674db13
 
 # PyCall needed for some matplotlib modules
 using PyCall
@@ -2448,8 +2445,8 @@
                    xminorgridvisible=false, yminorgridvisible=false,
                    xminorticks=IntervalsBetween(4))
         hidexdecorations!(ax1)
+
         # ax2 is the residuals plot
-<<<<<<< HEAD
         ax2 = Axis(gs[4, 1],
                    xtickalign=1, ytickalign=1,
                    xminortickalign=1, yminortickalign=1,
@@ -2458,7 +2455,6 @@
                    xminorgridvisible=false, yminorgridvisible=false,
                    xminorticks=IntervalsBetween(4))
 
-        linkaxes!(ax1, ax2)
         rowgap!(gs, 0.)
         lines!(ax1, λ, I ./ norm, color=:black, label="Data")
         lines!(ax1, λ, I_cont ./ norm, color=:red, label="Model")
@@ -2467,15 +2463,6 @@
         lines!(ax2, λ, zeros(length(λ)), color=:red, label=L"$\tilde{\chi}^2 = %$χ2_str$")
         fill_between!(ax2, λ, (I.-I_cont.-σ)./norm, (I.-I_cont.+σ)./norm, color=:black, alpha=0.5)
 
-=======
-        ax2 = fig.add_subplot(py"$(gs)[-1, :]")
-        ax1.plot(λ, I ./ norm, "k-", label="Data")
-        ax1.plot(λ, I_cont ./ norm, "r-", label="Model")
-        ax2.plot(λ, (I.-I_cont) ./ norm, "k-")
-        χ2_str = @sprintf "%.3f" χ2red
-        ax2.plot(λ, zeros(length(λ)), "r-", label=L"$\tilde{\chi}^2 = %$χ2_str$")
-        ax2.fill_between(λ, (I.-I_cont.+σ)./norm, (I.-I_cont.-σ)./norm, color="k", alpha=0.5)
->>>>>>> 2674db13
         # twin axes with different labels --> extinction for ax3 and observed wavelength for ax4
         ax3 = Axis(gs[1:3, 1], yaxisposition=:right,
                    xtickalign=1, ytickalign=1,
@@ -2524,19 +2511,10 @@
 
         # plot vertical dashed lines for emission line wavelengths
         for (lw, ln) ∈ zip(line_wave, line_names)
-<<<<<<< HEAD
             vlines!(ax1, lw, linestyle=:dash, linewidth=0.5, alpha=0.5,
                     color=occursin("H2", String(ln)) ? :red : colorant"#663399")
             vlines!(ax2, lw, linestyle=:dash, linewidth=0.5, alpha=0.5,
                     color=occursin("H2", String(ln)) ? :red : colorant"#663399")
-=======
-            ax1.axvline(lw, linestyle="--", 
-                color=occursin("H2", String(ln)) ? :red : 
-                (any(occursin.(["alpha", "beta", "gamma", "delta"], String(ln))) ? "#ff7f0e" : :rebeccapurple), lw=0.5, alpha=0.5)
-            ax2.axvline(lw, linestyle="--", 
-                color=occursin("H2", String(ln)) ? :red : 
-                (any(occursin.(["alpha", "beta", "gamma", "delta"], String(ln))) ? "#ff7f0e" : :rebeccapurple), lw=0.5, alpha=0.5)
->>>>>>> 2674db13
         end
 
         # full continuum
@@ -2548,19 +2526,12 @@
         ylims!(ax5, -1.1maximum((I.-I_cont) ./ norm), 1.1maximum((I.-I_cont) ./ norm))
         ylims!(ax3, 0., 1.1)
         if screen
-<<<<<<< HEAD
             ax3.ylabel = L"$e^{-\tau_{\lambda}}$"
         else
             ax3.ylabel = L"$(1-e^{-\tau_{\lambda}}) / \tau_{\lambda}$"
-=======
-            ax3.set_ylabel(L"$e^{-\tau_{\lambda}}$")
-        else
-            ax3.set_ylabel(L"$(1-e^{-\tau_{\lambda}}) / \tau_{\lambda}$")
->>>>>>> 2674db13
         end
         xlims!(ax4, minimum(Util.observed_frame(λ, z)), maximum(Util.observed_frame(λ, z)))
         if power ≥ 4
-<<<<<<< HEAD
             ax1.ylabel = L"$I_{\nu}$ ($10^{%$power}$ MJy sr$^{-1}$)"
         else
             ax1.ylabel = L"$I_{\nu}$ (MJy sr$^{-1}$)"
@@ -2583,34 +2554,6 @@
         xmax = round(maximum(Util.observed_frame(λ, z))/0.5) * 0.5
         ax4.xticks = xmin:0.5:xmax
 
-=======
-            ax1.set_ylabel(L"$I_{\nu}$ ($10^{%$power}$ MJy sr$^{-1}$)")
-        else
-            ax1.set_ylabel(L"$I_{\nu}$ (MJy sr$^{-1}$)")
-        end
-        ax1.set_ylim(bottom=0.)
-        ax2.set_ylabel(L"$O-C$")  # ---> residuals, (O)bserved - (C)alculated
-        ax2.set_xlabel(L"$\lambda_{\rm rest}$ ($\mu$m)")
-        ax4.set_xlabel(L"$\lambda_{\rm obs}$ ($\mu$m)")
-        ax2.legend(loc="upper left")
-
-        # Set minor ticks as multiples of 0.1 μm for x axis and automatic for y axis
-        ax1.xaxis.set_minor_locator(py_ticker.MultipleLocator(0.1))
-        ax1.yaxis.set_minor_locator(py_ticker.AutoMinorLocator())
-        ax2.xaxis.set_minor_locator(py_ticker.MultipleLocator(0.1))
-        ax2.yaxis.set_minor_locator(py_ticker.AutoMinorLocator())
-        ax3.yaxis.set_minor_locator(py_ticker.MultipleLocator(0.1))
-        ax4.xaxis.set_minor_locator(py_ticker.MultipleLocator(0.1))
-
-        # Set major ticks and formats
-        ax1.set_xticklabels([]) # ---> will be covered up by the residuals plot
-        ax2.set_yticks([-round(maximum((I.-I_cont) ./ norm) / 2, sigdigits=1), 0.0, round(maximum((I.-I_cont) ./ norm) / 2, sigdigits=1)])
-        ax1.tick_params(which="both", axis="both", direction="in")
-        ax2.tick_params(which="both", axis="both", direction="in", labelright=true, right=true, top=true)
-        ax3.tick_params(which="both", axis="both", direction="in")
-        ax4.tick_params(which="both", axis="both", direction="in")
-        
->>>>>>> 2674db13
         # Save figure as PDF, yay for vector graphics!
         save(isnothing(label) ? joinpath("output_$name", "spaxel_plots", "levmar_fit_spaxel.pdf") :
              joinpath("output_$name", "spaxel_plots", "$label.pdf"), fig)
